--- conflicted
+++ resolved
@@ -20,17 +20,10 @@
     <string name="permlab_modifyProfiles">modifica profili sistema</string>
     <string name="permdesc_modifyProfiles">Consente all\'applicazione di modificare i profili di sistema.</string>
     <string name="permlab_useHardwareFramework">utilizza framework hardware</string>
-<<<<<<< HEAD
-    <string name="permdesc_useHardwareFramework">Consente all\'applicazione di accedere al framework hardware di Lineage.</string>
-    <string name="permlab_writeSettings">modifica le impostazioni di sistema di Lineage</string>
-    <string name="permdesc_writeSettings">Consente all\'applicazione di modificare le impostazioni di sistema di Lineage.</string>
-    <string name="permlab_writeSecureSettings">modifica le impostazioni sicure di sistema di Lineage</string>
-=======
     <string name="permdesc_useHardwareFramework">Consente all\'applicazione di accedere al framework hardware di crDroid.</string>
     <string name="permlab_writeSettings">modifica le impostazioni di sistema di crDroid</string>
     <string name="permdesc_writeSettings">Consente all\'applicazione di modificare le impostazioni di sistema di crDroid.</string>
     <string name="permlab_writeSecureSettings">modifica le impostazioni sicure di sistema di crDroid</string>
->>>>>>> d4c9af3a
     <string name="permdesc_writeSecureSettings">Consente all\'applicazione di modificare le impostazioni sicure di sistema di crDroid. Non utilizzato dalle app normali.</string>
     <string name="profileNameDefault">Predefinito</string>
     <string name="profileNameWork">Lavoro</string>
