<?xml version="1.0" encoding="utf-8"?>
<!--
     Copyright (C) 2015 The CyanogenMod Project
                   2017-2023 The LineageOS Project

     Licensed under the Apache License, Version 2.0 (the "License");
     you may not use this file except in compliance with the License.
     You may obtain a copy of the License at

          http://www.apache.org/licenses/LICENSE-2.0

     Unless required by applicable law or agreed to in writing, software
     distributed under the License is distributed on an "AS IS" BASIS,
     WITHOUT WARRANTIES OR CONDITIONS OF ANY KIND, either express or implied.
     See the License for the specific language governing permissions and
     limitations under the License.
-->
<resources>
    <!-- Default value for proximity check on screen wake
     NOTE ! - Enable for devices that have a fast response proximity sensor (ideally < 300ms)-->
    <bool name="config_proximityCheckOnWake">false</bool>
    <integer name="config_proximityCheckTimeout">250</integer>
    <bool name="config_proximityCheckOnWakeEnabledByDefault">false</bool>

    <!-- Default values for LiveDisplay -->
    <bool name="config_enableLiveDisplay">true</bool>
    <integer name="config_dayColorTemperature">6500</integer>
    <integer name="config_nightColorTemperature">4800</integer>
    <integer name="config_outdoorAmbientLux">12000</integer>
    <integer name="config_outdoorAmbientLuxHysteresis">1500</integer>
    <integer name="config_defaultLiveDisplayMode">0</integer>

    <!-- These values should map to the true min and max
         that the backend is capable of adjusting to. This
         is more important when using the ColorBalance mode,
         as the discrete adjustment is interpolated between
         this range (with config_dayColorTemperature at zero) -->
    <integer name="config_minColorTemperature">1000</integer>
    <integer name="config_maxColorTemperature">10000</integer>

    <bool name="config_defaultAutoContrast">false</bool>
    <bool name="config_defaultAutoOutdoorMode">true</bool>
    <bool name="config_defaultColorEnhancement">true</bool>
    <bool name="config_defaultCABC">true</bool>
    <bool name="config_defaultAntiFlicker">false</bool>

    <!-- Display mode remapping table.
         If the mode names returned by the backend do not match
         the predefined and translated strings in the Settings
         app, they can be remapped here. The format is
         "oldname:newname", one per entry. -->
    <string-array name="config_displayModeMappings" translatable="false" />

    <!-- Should we filter any display modes which are unmapped? -->
    <bool name="config_filterDisplayModes">false</bool>

    <!-- All the capabilities of the LEDs on this device, stored as a bit field.
         This integer should equal the sum of the corresponding value for each
         of the following capabilities present:

         // Device has a color adjustable notification light.
         LIGHTS_RGB_NOTIFICATION_LED = 1

         // Device has a color adjustable battery light.
         LIGHTS_RGB_BATTERY_LED = 2

         LIGHTS_MULTIPLE_NOTIFICATION_LED = 4 (deprecated)

         // The notification light has adjustable pulsing capability.
         LIGHTS_PULSATING_LED = 8

         // Device has a multi-segment battery light that is able to
         // use the light brightness value to determine how many
         // segments to show (in order to represent battery level).
         LIGHTS_SEGMENTED_BATTERY_LED = 16

         // The notification light supports HAL adjustable brightness
         // via the alpha channel.
         // Note: if a device notification light supports LIGHTS_RGB_NOTIFICATION_LED
         // then HAL support is not necessary for brightness control.  In this case,
         // brightness support will be provided by lineage-sdk through the scaling of
         // RGB color values.
         LIGHTS_ADJUSTABLE_NOTIFICATION_LED_BRIGHTNESS = 32

         // Device has a battery light.
         LIGHTS_BATTERY_LED = 64

         // The battery light supports HAL adjustable brightness via
         // the alpha channel.
         // Note: if a device battery light supports LIGHTS_RGB_BATTERY_LED then HAL
         // support is not necessary for brightness control.  In this case,
         // brightness support will be provided by lineage-sdk through the scaling of
         // RGB color values.
         LIGHTS_ADJUSTABLE_BATTERY_LED_BRIGHTNESS = 128

         For example, a device with notification and battery lights that supports
         pulsating and RGB control would set this config to 75. -->
    <integer name="config_deviceLightCapabilities">8</integer>

    <!-- Defines external services to be started by the LineageSystemServer at boot. The service itself
         should publish as a binder services in its onStart -->
    <string-array name="config_externalLineageServices">
        <item>org.lineageos.platform.internal.ProfileManagerService</item>
        <item>org.lineageos.platform.internal.LineageHardwareService</item>
        <item>org.lineageos.platform.internal.display.LiveDisplayService</item>
        <item>org.lineageos.platform.internal.TrustInterfaceService</item>
        <item>org.lineageos.platform.internal.LineageSettingsService</item>
        <item>org.lineageos.platform.internal.LineageGlobalActionsService</item>
        <item>org.lineageos.platform.internal.health.HealthInterfaceService</item>
    </string-array>

    <!-- The LineageSystemServer class that is invoked from Android's SystemServer -->
    <string name="config_externalSystemServer" translatable="false">org.lineageos.platform.internal.LineageSystemServer</string>

    <!-- Paths to the libraries that contain device specific key handlers -->
    <string-array name="config_deviceKeyHandlerLibs" translatable="false">
        <item>/system_ext/priv-app/LineageParts/LineageParts.apk</item>
    </string-array>

    <!-- Names of the key handler classes -->
    <string-array name="config_deviceKeyHandlerClasses" translatable="false">
        <item>org.lineageos.lineageparts.gestures.KeyHandler</item>
    </string-array>

    <!-- Hardware keys present on the device, stored as a bit field.
         This integer should equal the sum of the corresponding value for each
         of the following keys present:
             1 - Home
             2 - Back
             4 - Menu
             8 - Assistant (search)
            16 - App switch
            32 - Camera
            64 - Volume rocker
         For example, a device with Home, Back and Menu keys would set this
         config to 7. -->
    <integer name="config_deviceHardwareKeys">64</integer>

    <!-- Hardware keys present on the device with the ability to wake, stored as a bit field.
         This integer should equal the sum of the corresponding value for each
         of the following keys present:
             1 - Home
             2 - Back
             4 - Menu
             8 - Assistant (search)
            16 - App switch
            32 - Camera
            64 - Volume rocker
         For example, a device with Home, Back and Menu keys would set this
         config to 7. -->
    <integer name="config_deviceHardwareWakeKeys">64</integer>

    <!-- Control the behavior when the user long presses the back button.
            0 - Nothing
            1 - Menu key
            2 - Recent apps view in SystemUI
            3 - Launch assist intent
            4 - Voice Search
            5 - In-app Search
            6 - Launch camera
            7 - Sleep
            8 - Last app
            9 - Toggle split screen
            10 - Kill foreground app
            11 - Torch
            12 - Screenshot
            13 - Volume Panel
            14 - Clear All Notifications
            15 - Notifications
            16 - Toggle Qs Panel
            17 - Ringer Modes
         This needs to match the enums in
         sdk/src/java/org/lineageos/internal/util/DeviceKeysConstants.java.
    -->
    <integer name="config_longPressOnBackBehavior">10</integer>

    <!-- Control the behavior when the user double-taps the back button.
            0 - Nothing
            1 - Menu key
            2 - Recent apps view in SystemUI
            3 - Launch assist intent
            4 - Voice Search
            5 - In-app Search
            6 - Launch camera
            7 - Sleep
            8 - Last app
            9 - Toggle split screen
            10 - Kill foreground app
            11 - Torch
            12 - Screenshot
            13 - Volume Panel
            14 - Clear All Notifications
            15 - Notifications
            16 - Toggle Qs Panel
            17 - Ringer Modes
         This needs to match the enums in
         sdk/src/java/org/lineageos/internal/util/DeviceKeysConstants.java.
    -->
    <integer name="config_doubleTapOnBackBehavior">0</integer>

    <!-- Control the behavior when the user long presses the home button.
            0 - Nothing
            1 - Menu key
            2 - Recent apps view in SystemUI
            3 - Launch assist intent
            4 - Voice Search
            5 - In-app Search
            6 - Launch camera
            7 - Sleep
            8 - Last app
            9 - Toggle split screen
            10 - Kill foreground app
            11 - Torch
            12 - Screenshot
            13 - Volume Panel
            14 - Clear All Notifications
            15 - Notifications
            16 - Toggle Qs Panel
            17 - Ringer Modes
         This needs to match the enums in
         sdk/src/java/org/lineageos/internal/util/DeviceKeysConstants.java.
    -->
    <integer name="config_longPressOnHomeBehavior">3</integer>

    <!-- Control the behavior when the user double-taps the home button.
            0 - Nothing
            1 - Menu key
            2 - Recent apps view in SystemUI
            3 - Launch assist intent
            4 - Voice Search
            5 - In-app Search
            6 - Launch camera
            7 - Sleep
            8 - Last app
            9 - Toggle split screen
            10 - Kill foreground app
            11 - Torch
            12 - Screenshot
            13 - Volume Panel
            14 - Clear All Notifications
            15 - Notifications
            16 - Toggle Qs Panel
            17 - Ringer Modes
         This needs to match the enums in
         sdk/src/java/org/lineageos/internal/util/DeviceKeysConstants.java.
    -->
    <integer name="config_doubleTapOnHomeBehavior">0</integer>

    <!-- Control the behavior when the user long presses the menu button.
            0 - Nothing
            1 - Menu key
            2 - Recent apps view in SystemUI
            3 - Launch assist intent
            4 - Voice Search
            5 - In-app Search
            6 - Launch camera
            7 - Sleep
            8 - Last app
            9 - Toggle split screen
            10 - Kill foreground app
            11 - Torch
            12 - Screenshot
            13 - Volume Panel
            14 - Clear All Notifications
            15 - Notifications
            16 - Toggle Qs Panel
            17 - Ringer Modes
         This needs to match the enums in
         sdk/src/java/org/lineageos/internal/util/DeviceKeysConstants.java.
    -->
    <integer name="config_longPressOnMenuBehavior">2</integer>

    <!-- Control the behavior when the user double-taps the menu button.
            0 - Nothing
            1 - Menu key
            2 - Recent apps view in SystemUI
            3 - Launch assist intent
            4 - Voice Search
            5 - In-app Search
            6 - Launch camera
            7 - Sleep
            8 - Last app
            9 - Toggle split screen
            10 - Kill foreground app
            11 - Torch
            12 - Screenshot
            13 - Volume Panel
            14 - Clear All Notifications
            15 - Notifications
            16 - Toggle Qs Panel
            17 - Ringer Modes
         This needs to match the enums in
         sdk/src/java/org/lineageos/internal/util/DeviceKeysConstants.java.
    -->
    <integer name="config_doubleTapOnMenuBehavior">0</integer>

    <!-- Control the behavior when the user long presses the app switch button.
            0 - Nothing
            1 - Menu key
            2 - Recent apps view in SystemUI
            3 - Launch assist intent
            4 - Voice Search
            5 - In-app Search
            6 - Launch camera
            7 - Sleep
            8 - Last app
            9 - Toggle split screen
            10 - Kill foreground app
            11 - Torch
            12 - Screenshot
            13 - Volume Panel
            14 - Clear All Notifications
            15 - Notifications
            16 - Toggle Qs Panel
            17 - Ringer Modes
<<<<<<< HEAD
         This needs to match the enums in
         sdk/src/java/org/lineageos/internal/util/DeviceKeysConstants.java.
    -->
    <integer name="config_longPressOnAppSwitchBehavior">9</integer>

    <!-- Control the behavior when the user double-taps the app switch button.
            0 - Nothing
            1 - Menu key
            2 - Recent apps view in SystemUI
            3 - Launch assist intent
            4 - Voice Search
            5 - In-app Search
            6 - Launch camera
            7 - Sleep
            8 - Last app
            9 - Toggle split screen
            10 - Kill foreground app
            11 - Torch
            12 - Screenshot
            13 - Volume Panel
            14 - Clear All Notifications
            15 - Notifications
            16 - Toggle Qs Panel
            17 - Ringer Modes
         This needs to match the enums in
         sdk/src/java/org/lineageos/internal/util/DeviceKeysConstants.java.
    -->
    <integer name="config_doubleTapOnAppSwitchBehavior">8</integer>

    <!-- Control the behavior when the user long presses the assist button.
            0 - Nothing
            1 - Menu key
            2 - Recent apps view in SystemUI
            3 - Launch assist intent
            4 - Voice Search
            5 - In-app Search
            6 - Launch camera
            7 - Sleep
            8 - Last app
            9 - Toggle split screen
            10 - Kill foreground app
            11 - Torch
            12 - Screenshot
            13 - Volume Panel
            14 - Clear All Notifications
            15 - Notifications
            16 - Toggle Qs Panel
            17 - Ringer Modes
         This needs to match the enums in
         sdk/src/java/org/lineageos/internal/util/DeviceKeysConstants.java.
    -->
    <integer name="config_longPressOnAssistBehavior">4</integer>

    <!-- Control the behavior when the user double-taps the assist button.
            0 - Nothing
            1 - Menu key
            2 - Recent apps view in SystemUI
            3 - Launch assist intent
            4 - Voice Search
            5 - In-app Search
            6 - Launch camera
            7 - Sleep
            8 - Last app
            9 - Toggle split screen
            10 - Kill foreground app
            11 - Torch
            12 - Screenshot
            13 - Volume Panel
            14 - Clear All Notifications
            15 - Notifications
            16 - Toggle Qs Panel
            17 - Ringer Modes
         This needs to match the enums in
         sdk/src/java/org/lineageos/internal/util/DeviceKeysConstants.java.
    -->
=======
         This needs to match the enums in
         sdk/src/java/org/lineageos/internal/util/DeviceKeysConstants.java.
    -->
    <integer name="config_longPressOnAppSwitchBehavior">9</integer>

    <!-- Control the behavior when the user double-taps the app switch button.
            0 - Nothing
            1 - Menu key
            2 - Recent apps view in SystemUI
            3 - Launch assist intent
            4 - Voice Search
            5 - In-app Search
            6 - Launch camera
            7 - Sleep
            8 - Last app
            9 - Toggle split screen
            10 - Kill foreground app
            11 - Torch
            12 - Screenshot
            13 - Volume Panel
            14 - Clear All Notifications
            15 - Notifications
            16 - Toggle Qs Panel
            17 - Ringer Modes
         This needs to match the enums in
         sdk/src/java/org/lineageos/internal/util/DeviceKeysConstants.java.
    -->
    <integer name="config_doubleTapOnAppSwitchBehavior">8</integer>

    <!-- Control the behavior when the user long presses the assist button.
            0 - Nothing
            1 - Menu key
            2 - Recent apps view in SystemUI
            3 - Launch assist intent
            4 - Voice Search
            5 - In-app Search
            6 - Launch camera
            7 - Sleep
            8 - Last app
            9 - Toggle split screen
            10 - Kill foreground app
            11 - Torch
            12 - Screenshot
            13 - Volume Panel
            14 - Clear All Notifications
            15 - Notifications
            16 - Toggle Qs Panel
            17 - Ringer Modes
         This needs to match the enums in
         sdk/src/java/org/lineageos/internal/util/DeviceKeysConstants.java.
    -->
    <integer name="config_longPressOnAssistBehavior">4</integer>

    <!-- Control the behavior when the user double-taps the assist button.
            0 - Nothing
            1 - Menu key
            2 - Recent apps view in SystemUI
            3 - Launch assist intent
            4 - Voice Search
            5 - In-app Search
            6 - Launch camera
            7 - Sleep
            8 - Last app
            9 - Toggle split screen
            10 - Kill foreground app
            11 - Torch
            12 - Screenshot
            13 - Volume Panel
            14 - Clear All Notifications
            15 - Notifications
            16 - Toggle Qs Panel
            17 - Ringer Modes
         This needs to match the enums in
         sdk/src/java/org/lineageos/internal/util/DeviceKeysConstants.java.
    -->
>>>>>>> 492aeb69
    <integer name="config_doubleTapOnAssistBehavior">3</integer>

    <!-- Indicates that the device has Single-stage Camera key
         (without "Focus" state) instead of Dual-stage. -->
    <bool name="config_singleStageCameraKey">false</bool>

    <!-- Timeout in MS for how long you have to long-press the back key to
         kill the foreground app. -->
    <integer name="config_backKillTimeout">2000</integer>

    <!-- Defines the actions shown in advanced reboot submenu -->
    <string-array name="config_restartActionsList">
        <item>restart</item>
        <item>restart_systemui</item>
        <item>restart_recovery</item>
        <item>restart_bootloader</item>
     </string-array>

    <!-- The list of vendor package signatures that should also be considered
         platform signatures, specifically for use on devices with a vendor partition. -->
    <string-array name="config_vendorPlatformSignatures" />

    <!-- Indicate whether encryption causes significant performances loss.
         This MUST NOT be set to true on devices produced in 2016 or later -->
    <bool name="config_trustLegacyEncryption">false</bool>

    <!-- Whether device has a screen with a higher aspect ratio -->
    <bool name="config_haveHigherAspectRatioScreen">false</bool>

    <!-- Button backlight control. Possible values are:
            0 - Not supported
            1 - Supported, but only on/off mode
            2 - Supported with variable brightness control
    -->
    <integer name="config_deviceSupportsButtonBrightnessControl">0</integer>
    <dimen name="config_buttonBrightnessSettingDefaultFloat">1.0</dimen>

    <!-- Keyboard backlight control. Possible values are:
            0 - Not supported
            1 - Supported, but only on/off mode
            2 - Supported with variable brightness control
    -->
    <integer name="config_deviceSupportsKeyboardBrightnessControl">0</integer>
    <dimen name="config_keyboardBrightnessSettingDefaultFloat">1.0</dimen>

    <!-- Whether the device supports wireless charging or not -->
    <bool name="config_deviceSupportsWirelessCharging">false</bool>

    <!-- Whether to cleanup fingerprints upon connection to the daemon and when
         user switches -->
    <bool name="config_cleanupUnusedFingerprints">true</bool>

    <!-- Whether to notify fingerprint client of successful cancelled authentication
         (needed for some older vendor fingerprint HAL implementations) -->
    <bool name="config_fingerprintPostResetRunnableForAllClients">false</bool>

    <!-- The list of components which should be automatically disabled for a specific device.
         Note: this MUST not be used to randomly disable components, ask for approval first! -->
    <string-array name="config_deviceDisabledComponents" translatable="false" />

    <!-- The list of components which should be automatically disabled for all devices. -->
    <string-array name="config_globallyDisabledComponents" translatable="false" />

    <!-- The list of components which should be forced to be enabled. -->
    <string-array name="config_forceEnabledComponents" translatable="false" />

    <!-- The list of package IDs that are allowed to use aux cameras.
         NOTE: If this list is empty then all apps will be able to use aux cameras. -->
    <string-array name="config_cameraAuxPackageAllowList" translatable="false" />

    <!-- The list of package IDs that are not allowed to use aux cameras. -->
    <string-array name="config_cameraAuxPackageExcludeList" translatable="false" />

    <!-- The list of package IDs that are allowed to skip camera high frame rate checks. -->
    <string-array name="config_cameraHFRPrivAppList" translatable="false" />

    <!-- Whether charging control should be enabled by default -->
    <bool name="config_chargingControlEnabled">false</bool>

    <!-- Default charging control mode.
         This integer should be set to:

         1 - auto - Use the alarm to calculate the time range when to activate charging control
         2 - custom - Use time range when the device is usually charging for hours
         3 - limit - Just limit charging -->
    <integer name="config_defaultChargingControlMode">1</integer>

    <!-- Default time when charging control is activated.
         Represented as seconds from midnight (e.g. 79200 == 10pm). -->
    <integer name="config_defaultChargingControlStartTime">79200</integer>

    <!-- Default time when battery will be fully charged.
         Represented as seconds from midnight (e.g. 21600 == 6am). -->
    <integer name="config_defaultChargingControlTargetTime">21600</integer>

    <!-- Default charging limit. -->
    <integer name="config_defaultChargingControlLimit">80</integer>

    <!-- Considering the fact that the system might have an incorrect estimation of the time to
         full. Set a time margin to make the device fully charged before the target time arrives.

         The unit is minutes and the default value is 30 minutes. If you find that it is not enough
         to make the device to be fully charged at the target time, increase the value
    -->
    <integer name="config_chargingControlTimeMargin">30</integer>

    <!-- For a device that cannot bypass battery when charging stops (that is, the battery current
         is 0mA when charging stops), the battery will gradually discharge. So we need to make it
         recharge when the battery level is lower than a threshold. Set this so that the device
         will be charged between (limit - val) and limit. -->
    <integer name="config_chargingControlBatteryRechargeMargin">10</integer>
</resources><|MERGE_RESOLUTION|>--- conflicted
+++ resolved
@@ -313,7 +313,6 @@
             15 - Notifications
             16 - Toggle Qs Panel
             17 - Ringer Modes
-<<<<<<< HEAD
          This needs to match the enums in
          sdk/src/java/org/lineageos/internal/util/DeviceKeysConstants.java.
     -->
@@ -389,83 +388,6 @@
          This needs to match the enums in
          sdk/src/java/org/lineageos/internal/util/DeviceKeysConstants.java.
     -->
-=======
-         This needs to match the enums in
-         sdk/src/java/org/lineageos/internal/util/DeviceKeysConstants.java.
-    -->
-    <integer name="config_longPressOnAppSwitchBehavior">9</integer>
-
-    <!-- Control the behavior when the user double-taps the app switch button.
-            0 - Nothing
-            1 - Menu key
-            2 - Recent apps view in SystemUI
-            3 - Launch assist intent
-            4 - Voice Search
-            5 - In-app Search
-            6 - Launch camera
-            7 - Sleep
-            8 - Last app
-            9 - Toggle split screen
-            10 - Kill foreground app
-            11 - Torch
-            12 - Screenshot
-            13 - Volume Panel
-            14 - Clear All Notifications
-            15 - Notifications
-            16 - Toggle Qs Panel
-            17 - Ringer Modes
-         This needs to match the enums in
-         sdk/src/java/org/lineageos/internal/util/DeviceKeysConstants.java.
-    -->
-    <integer name="config_doubleTapOnAppSwitchBehavior">8</integer>
-
-    <!-- Control the behavior when the user long presses the assist button.
-            0 - Nothing
-            1 - Menu key
-            2 - Recent apps view in SystemUI
-            3 - Launch assist intent
-            4 - Voice Search
-            5 - In-app Search
-            6 - Launch camera
-            7 - Sleep
-            8 - Last app
-            9 - Toggle split screen
-            10 - Kill foreground app
-            11 - Torch
-            12 - Screenshot
-            13 - Volume Panel
-            14 - Clear All Notifications
-            15 - Notifications
-            16 - Toggle Qs Panel
-            17 - Ringer Modes
-         This needs to match the enums in
-         sdk/src/java/org/lineageos/internal/util/DeviceKeysConstants.java.
-    -->
-    <integer name="config_longPressOnAssistBehavior">4</integer>
-
-    <!-- Control the behavior when the user double-taps the assist button.
-            0 - Nothing
-            1 - Menu key
-            2 - Recent apps view in SystemUI
-            3 - Launch assist intent
-            4 - Voice Search
-            5 - In-app Search
-            6 - Launch camera
-            7 - Sleep
-            8 - Last app
-            9 - Toggle split screen
-            10 - Kill foreground app
-            11 - Torch
-            12 - Screenshot
-            13 - Volume Panel
-            14 - Clear All Notifications
-            15 - Notifications
-            16 - Toggle Qs Panel
-            17 - Ringer Modes
-         This needs to match the enums in
-         sdk/src/java/org/lineageos/internal/util/DeviceKeysConstants.java.
-    -->
->>>>>>> 492aeb69
     <integer name="config_doubleTapOnAssistBehavior">3</integer>
 
     <!-- Indicates that the device has Single-stage Camera key
