--- conflicted
+++ resolved
@@ -46,10 +46,7 @@
     <string name="build_date">Дата зборкі</string>
     <string name="lineage_updates">Абнаўленні crDroid</string>
     <string name="lineage_version">Версія crDroid</string>
-<<<<<<< HEAD
-=======
     <string name="unknown">Невядома</string>
->>>>>>> 649ffd52
     <string name="app_killed_message">Праграма спынена</string>
     <string name="kilobitspersecond_short">кбіт/с</string>
     <string name="megabitspersecond_short">Мбіт/с</string>
