<?xml version="1.0" encoding="utf-8"?>
<!--
     Copyright (C) 2015 The CyanogenMod Project
                   2017-2023 The LineageOS Project

     Licensed under the Apache License, Version 2.0 (the "License");
     you may not use this file except in compliance with the License.
     You may obtain a copy of the License at

          http://www.apache.org/licenses/LICENSE-2.0

     Unless required by applicable law or agreed to in writing, software
     distributed under the License is distributed on an "AS IS" BASIS,
     WITHOUT WARRANTIES OR CONDITIONS OF ANY KIND, either express or implied.
     See the License for the specific language governing permissions and
     limitations under the License.
-->
<resources xmlns:xliff="urn:oasis:names:tc:xliff:document:1.2">
    <string name="lineageos_system_label">crDroid Систем</string>
    <string name="permlab_modifyProfiles">мењање профила система</string>
    <string name="permdesc_modifyProfiles">Апликација може да мења подешавања системских профила.</string>
    <string name="permlab_useHardwareFramework">коришћење хардверског оквира</string>
    <string name="permdesc_useHardwareFramework">Апликација може да приступа хардверском оквиру crDroid-а.</string>
<<<<<<< HEAD
    <string name="permlab_writeSettings">измени Lineage системске поставке</string>
    <string name="permdesc_writeSettings">Дозвољава апликацији да мења Lineage системске поставке.</string>
    <string name="permlab_writeSecureSettings">измените Lineage сигурносне поставке система</string>
    <string name="permdesc_writeSecureSettings">Омогућава апликацији да мења Lineage сигурносне поставке система. Није за употребу од стране нормалних апликација.</string>
=======
    <string name="permlab_writeSettings">измени crDroid системске поставке</string>
    <string name="permdesc_writeSettings">Дозвољава апликацији да мења crDroid системске поставке.</string>
    <string name="permlab_writeSecureSettings">измените crDroid сигурносне поставке система</string>
    <string name="permdesc_writeSecureSettings">Омогућава апликацији да мења crDroid сигурносне поставке система. Није за употребу од стране нормалних апликација.</string>
>>>>>>> d4c9af3a
    <string name="profileNameDefault">Подразумевани</string>
    <string name="profileNameWork">Посао</string>
    <string name="profileNameHome">Кућа</string>
    <string name="profileNameSilent">Нечујни</string>
    <string name="profileNameNight">Ноћ</string>
    <string name="profileNameAutomobile">Аутомобил</string>
    <string name="profileGroupPhone">Телефон</string>
    <string name="profileGroupCalendar">Календар</string>
    <string name="profileGroupGmail">Gmail</string>
    <string name="profileGroupEmail">Имејл</string>
    <string name="profileGroupSMS">SMS</string>
    <string name="wildcardProfile">Друго</string>
    <string name="live_display_auto">Аутоматски</string>
    <string name="live_display_auto_summary">Аутоматски прилагодите температуру боје екрана након сумрака и свитања.</string>
    <string name="live_display_off">Искључено</string>
    <string name="live_display_off_summary">Онемогућите сва прилагођавања.</string>
    <string name="live_display_day">Дан</string>
    <string name="live_display_day_summary">Само дневна подешавања.</string>
    <string name="live_display_night">Ноћ</string>
    <string name="live_display_night_summary">Само ноћна подешавања.</string>
    <string name="live_display_outdoor">На отвореном (јако сунце)</string>
    <string name="live_display_outdoor_summary">Само подешавања на отвореном.</string>
    <string name="live_display_hint">LiveDisplay може да смањи напрезање очију и побољша сан. Додирните овде да бисте га испробали.</string>
    <string name="accessibility_quick_settings_live_display_off">LiveDisplay је искључен.</string>
    <string name="accessibility_quick_settings_live_display_auto">LiveDisplay ради у аутоматском режиму.</string>
    <string name="accessibility_quick_settings_live_display_day">LiveDisplay ради у дневном режиму.</string>
    <string name="accessibility_quick_settings_live_display_night">LiveDisplay ради у ноћном режиму.</string>
    <string name="accessibility_quick_settings_live_display_outdoor">LiveDisplay ради у режиму „на отвореном“.</string>
    <string name="accessibility_quick_settings_live_display_changed_off">LiveDisplay је искључен.</string>
    <string name="accessibility_quick_settings_live_display_changed_auto">LiveDisplay је пребачен у аутоматски режим.</string>
    <string name="accessibility_quick_settings_live_display_changed_day">LiveDisplay је пребачен у дневни режим.</string>
    <string name="accessibility_quick_settings_live_display_changed_night">LiveDisplay је пребачен у ноћни режим.</string>
    <string name="accessibility_quick_settings_live_display_changed_outdoor">LiveDisplay је пребачен у режим „на отвореном“.</string>
    <string name="permlab_manageLiveDisplay">управљање подешавањима LiveDisplay-а</string>
    <string name="permdesc_manageLiveDisplay">Апликација може да мења подешавања напредног приказа.</string>
    <string name="permlab_manageRemotePrefs">управљање подешавањима даљинског приступа</string>
    <string name="permdesc_manageRemotePrefs">Апликација може да управља подешавањима даљинског приступа.</string>
    <string name="build_date">Датум израде</string>
    <string name="lineage_api_level">Ниво API-ја crDroid-а</string>
    <string name="lineage_updates">crDroid ажурирања</string>
    <string name="lineage_version">Верзија crDroid-а</string>
    <string name="lineage_vendor_security_patch">Ниво безбедносне закрпе добављача</string>
    <string name="unknown">Непознат</string>
    <string name="app_killed_message">Апликација је искључена</string>
    <string name="kilobitspersecond_short">kb/s</string>
    <string name="megabitspersecond_short">Mb/s</string>
    <string name="kilobytespersecond_short">kB/s</string>
    <string name="megabytespersecond_short">MB/s</string>
    <string name="trust_feature_name">Trust</string>
    <string name="permlab_trustInterface">приступи Trust интерфејсу</string>
    <string name="permdesc_trustInterface">Дозволи апликацији да приказује Trust упозорења и предлоге</string>
    <string name="trust_notification_channel">Trust упозорења</string>
    <string name="trust_notification_title_security">Trust \u2022 Безбедност система</string>
    <string name="trust_notification_content_selinux">SELinux се не захтева, безбедност Вам је смањена</string>
    <string name="trust_notification_content_keys">Ова верзија је потписана јавним кључем</string>
    <string name="trust_notification_title_onboarding">Откријте Trust</string>
    <string name="trust_notification_content_onboarding">Сазнајте како да будете сигурни да Вам је уређај безбедан</string>
    <string name="trust_notification_action_manage">Управљајте упозорењима</string>
</resources><|MERGE_RESOLUTION|>--- conflicted
+++ resolved
@@ -21,17 +21,10 @@
     <string name="permdesc_modifyProfiles">Апликација може да мења подешавања системских профила.</string>
     <string name="permlab_useHardwareFramework">коришћење хардверског оквира</string>
     <string name="permdesc_useHardwareFramework">Апликација може да приступа хардверском оквиру crDroid-а.</string>
-<<<<<<< HEAD
-    <string name="permlab_writeSettings">измени Lineage системске поставке</string>
-    <string name="permdesc_writeSettings">Дозвољава апликацији да мења Lineage системске поставке.</string>
-    <string name="permlab_writeSecureSettings">измените Lineage сигурносне поставке система</string>
-    <string name="permdesc_writeSecureSettings">Омогућава апликацији да мења Lineage сигурносне поставке система. Није за употребу од стране нормалних апликација.</string>
-=======
     <string name="permlab_writeSettings">измени crDroid системске поставке</string>
     <string name="permdesc_writeSettings">Дозвољава апликацији да мења crDroid системске поставке.</string>
     <string name="permlab_writeSecureSettings">измените crDroid сигурносне поставке система</string>
     <string name="permdesc_writeSecureSettings">Омогућава апликацији да мења crDroid сигурносне поставке система. Није за употребу од стране нормалних апликација.</string>
->>>>>>> d4c9af3a
     <string name="profileNameDefault">Подразумевани</string>
     <string name="profileNameWork">Посао</string>
     <string name="profileNameHome">Кућа</string>
