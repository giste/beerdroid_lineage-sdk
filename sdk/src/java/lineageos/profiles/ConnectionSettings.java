--- conflicted
+++ resolved
@@ -282,24 +282,20 @@
                 boolean foundActive = false;
 
                 if (list != null) {
-<<<<<<< HEAD
                     for (SubscriptionInfo subInfo : list) {
-=======
-                    for (SubscriptionInfo subInfo : subInfoList) {
->>>>>>> 47884be7
                         subTm = tm.createForSubscriptionId(subInfo.getSubscriptionId());
                         currentState = subTm.getDataEnabled();
 
                         logger.log(Level.INFO, "Current state (" + subInfo.getDisplayName() + ") = " + currentState);
                         logger.log(Level.INFO, "Is opportunistic (" + subInfo.getDisplayName() + ") = " + subInfo.isOpportunistic());
 
-                        if (forcedState != currentState) {
-                            if (!subInfo.isOpportunistic() || forcedState) {
+                        if (!subInfo.isOpportunistic() || forcedState) {
+                            if (forcedState != currentState) {
                                 subTm.setDataEnabled(forcedState && !foundActive);
-                                if (!foundActive) {
-                                    foundActive = forcedState;
-                                    logger.log(Level.INFO, "Found active = " + foundActive);
-                                }
+                            }
+                            if (!foundActive) {
+                                foundActive = forcedState;
+                                logger.log(Level.INFO, "Found active = " + foundActive);
                             }
                         }
                     }
