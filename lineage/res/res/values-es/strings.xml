<?xml version="1.0" encoding="utf-8"?>
<!--
     Copyright (C) 2015 The CyanogenMod Project
                   2017-2023 The LineageOS Project

     Licensed under the Apache License, Version 2.0 (the "License");
     you may not use this file except in compliance with the License.
     You may obtain a copy of the License at

          http://www.apache.org/licenses/LICENSE-2.0

     Unless required by applicable law or agreed to in writing, software
     distributed under the License is distributed on an "AS IS" BASIS,
     WITHOUT WARRANTIES OR CONDITIONS OF ANY KIND, either express or implied.
     See the License for the specific language governing permissions and
     limitations under the License.
-->
<resources xmlns:xliff="urn:oasis:names:tc:xliff:document:1.2">
<<<<<<< HEAD
    <string name="lineageos_system_label">Sistema de Beerdroid</string>
=======
    <string name="lineageos_system_label">Sistema de crDroid</string>
>>>>>>> d4c9af3a
    <string name="permlab_modifyProfiles">modificar los perfiles del sistema</string>
    <string name="permdesc_modifyProfiles">Permite que una aplicación modifique los perfiles del sistema.</string>
    <string name="permlab_useHardwareFramework">usar marco de hardware</string>
    <string name="permdesc_useHardwareFramework">Permite el acceso de una aplicación a la estructura de hardware de crDroid.</string>
    <string name="permlab_writeSettings">modificar ajustes del sistema de crDroid</string>
    <string name="permdesc_writeSettings">Permite que una aplicación modifique los ajustes del sistema de crDroid.</string>
    <string name="permlab_writeSecureSettings">modificar ajustes del sistema de seguridad de crDroid</string>
    <string name="permdesc_writeSecureSettings">Permitir que una aplicación modifique los ajustes del sistema de seguridad de crDroid. No apto para aplicaciones normales.</string>
    <string name="profileNameDefault">Por defecto</string>
    <string name="profileNameWork">Trabajo</string>
    <string name="profileNameHome">Inicio</string>
    <string name="profileNameSilent">Silencio</string>
    <string name="profileNameNight">Noche</string>
    <string name="profileNameAutomobile">Coche</string>
    <string name="profileGroupPhone">Teléfono</string>
    <string name="profileGroupCalendar">Calendario</string>
    <string name="profileGroupGmail">Gmail</string>
    <string name="profileGroupEmail">Correo electrónico</string>
    <string name="profileGroupSMS">SMS</string>
    <string name="wildcardProfile">Otro</string>
    <string name="live_display_auto">Automático</string>
    <string name="live_display_auto_summary">Ajustar automáticamente la temperatura del color de pantalla con el amanecer y el anochecer</string>
    <string name="live_display_off">Apagar</string>
    <string name="live_display_off_summary">Desactivar todos los ajustes</string>
    <string name="live_display_day">Día</string>
    <string name="live_display_day_summary">Utilizar solo los ajustes de día</string>
    <string name="live_display_night">Noche</string>
    <string name="live_display_night_summary">Utilizar solo los ajustes de noche</string>
    <string name="live_display_outdoor">Al aire libre (luz del sol)</string>
    <string name="live_display_outdoor_summary">Utilizar solo los ajustes al aire libre</string>
    <string name="live_display_hint">LiveDisplay puede reducir la fatiga visual y ayudarte a dormir por la noche. ¡Toca aquí para probarlo!</string>
    <string name="accessibility_quick_settings_live_display_off">LiveDisplay desactivado.</string>
    <string name="accessibility_quick_settings_live_display_auto">LiveDisplay: modo automático.</string>
    <string name="accessibility_quick_settings_live_display_day">LiveDisplay: modo diurno.</string>
    <string name="accessibility_quick_settings_live_display_night">LiveDisplay: modo nocturno.</string>
    <string name="accessibility_quick_settings_live_display_outdoor">LiveDisplay: modo exterior.</string>
    <string name="accessibility_quick_settings_live_display_changed_off">LiveDisplay desactivado.</string>
    <string name="accessibility_quick_settings_live_display_changed_auto">LiveDisplay cambió a modo automático.</string>
    <string name="accessibility_quick_settings_live_display_changed_day">LiveDisplay ha cambiado a modo diurno.</string>
    <string name="accessibility_quick_settings_live_display_changed_night">LiveDisplay ha cambiado a modo nocturno.</string>
    <string name="accessibility_quick_settings_live_display_changed_outdoor">LiveDisplay cambiado a modo exterior.</string>
    <string name="permlab_manageLiveDisplay">administrar la configuración de LiveDisplay</string>
    <string name="permdesc_manageLiveDisplay">Permite que una aplicación modifique la configuración de pantalla avanzada.</string>
    <string name="permlab_manageRemotePrefs">administrar la configuración remota</string>
    <string name="permdesc_manageRemotePrefs">Permite a una aplicación administrar la configuración remota</string>
    <string name="build_date">Fecha de compilación</string>
    <string name="lineage_api_level">Nivel de la API de crDroid</string>
    <string name="lineage_updates">Actualizaciones de crDroid</string>
    <string name="lineage_version">Versión de crDroid</string>
    <string name="lineage_vendor_security_patch">Nivel del parche de seguridad del proveedor</string>
    <string name="unknown">Desconocido</string>
    <string name="app_killed_message">Aplicación finalizada</string>
    <string name="kilobitspersecond_short">kb/s</string>
    <string name="megabitspersecond_short">Mb/s</string>
    <string name="kilobytespersecond_short">kB/s</string>
    <string name="megabytespersecond_short">MB/s</string>
    <string name="trust_feature_name">Trust</string>
    <string name="permlab_trustInterface">acceder a la interfaz Trust</string>
    <string name="trust_notification_channel">Alertas de Trust</string>
    <string name="trust_notification_title_security">Trust \u2022 Seguridad del sistema</string>
    <string name="trust_notification_title_onboarding">Descubre Trust</string>
    <string name="trust_notification_action_manage">Gestionar alertas</string>
</resources><|MERGE_RESOLUTION|>--- conflicted
+++ resolved
@@ -16,11 +16,7 @@
      limitations under the License.
 -->
 <resources xmlns:xliff="urn:oasis:names:tc:xliff:document:1.2">
-<<<<<<< HEAD
     <string name="lineageos_system_label">Sistema de Beerdroid</string>
-=======
-    <string name="lineageos_system_label">Sistema de crDroid</string>
->>>>>>> d4c9af3a
     <string name="permlab_modifyProfiles">modificar los perfiles del sistema</string>
     <string name="permdesc_modifyProfiles">Permite que una aplicación modifique los perfiles del sistema.</string>
     <string name="permlab_useHardwareFramework">usar marco de hardware</string>
