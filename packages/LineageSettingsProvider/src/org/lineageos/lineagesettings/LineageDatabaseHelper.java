/**
 * Copyright (C) 2015-2016 The CyanogenMod Project
 *               2017-2022 The LineageOS Project
 *
 * Licensed under the Apache License, Version 2.0 (the "License");
 * you may not use this file except in compliance with the License.
 * You may obtain a copy of the License at
 *
 *     http://www.apache.org/licenses/LICENSE-2.0
 *
 * Unless required by applicable law or agreed to in writing, software
 * distributed under the License is distributed on an "AS IS" BASIS,
 * WITHOUT WARRANTIES OR CONDITIONS OF ANY KIND, either express or implied.
 * See the License for the specific language governing permissions and
 * limitations under the License.
 */

package org.lineageos.lineagesettings;

import android.Manifest;
import android.app.AppGlobals;
import android.content.Context;
import android.content.pm.PackageInfo;
import android.content.pm.PackageManager;
import android.content.pm.UserInfo;
import android.content.res.AssetManager;
import android.content.res.Configuration;
import android.content.res.Resources;
import android.database.sqlite.SQLiteDatabase;
import android.database.sqlite.SQLiteDoneException;
import android.database.sqlite.SQLiteOpenHelper;
import android.database.sqlite.SQLiteStatement;
import android.net.ConnectivitySettingsManager;
import android.os.Environment;
import android.os.RemoteException;
import android.os.SystemProperties;
import android.os.UserHandle;
import android.os.UserManager;
import android.provider.Settings;
import android.text.TextUtils;
import android.util.DisplayMetrics;
import android.util.Log;

import lineageos.providers.LineageSettings;

import org.lineageos.internal.util.FileUtils;

import java.io.File;
import java.util.ArrayList;
import java.util.List;
import java.util.Set;
import java.util.stream.Collectors;

/**
 * The LineageDatabaseHelper allows creation of a database to store Lineage specific settings for a user
 * in System, Secure, and Global tables.
 */
public class LineageDatabaseHelper extends SQLiteOpenHelper{
    private static final String TAG = "LineageDatabaseHelper";
    private static final boolean LOCAL_LOGV = false;

    private static final String DATABASE_NAME = "lineagesettings.db";
    private static final int DATABASE_VERSION = 20;

    private static final String DATABASE_NAME_OLD = "cmsettings.db";

    public static class LineageTableNames {
        public static final String TABLE_SYSTEM = "system";
        public static final String TABLE_SECURE = "secure";
        public static final String TABLE_GLOBAL = "global";
    }

    private static final String CREATE_TABLE_SQL_FORMAT = "CREATE TABLE %s (" +
            "_id INTEGER PRIMARY KEY AUTOINCREMENT," +
            "name TEXT UNIQUE ON CONFLICT REPLACE," +
            "value TEXT" +
            ");)";

    private static final String CREATE_INDEX_SQL_FORMAT = "CREATE INDEX %sIndex%d ON %s (name);";

    private static final String DROP_TABLE_SQL_FORMAT = "DROP TABLE IF EXISTS %s;";

    private static final String DROP_INDEX_SQL_FORMAT = "DROP INDEX IF EXISTS %sIndex%d;";

    private static final String MCC_PROP_NAME = "ro.prebundled.mcc";

    private Context mContext;
    private int mUserHandle;
    private String mPublicSrcDir;

    /**
     * Gets the appropriate database path for a specific user
     * @param userId The database path for this user
     * @return The database path string
     */
    private static String dbNameForUser(Context context, int userId, String baseName) {
        if (userId == UserHandle.USER_SYSTEM) {
            return context.getDatabasePath(baseName).getPath();
        } else {
            // Place the database in the user-specific data tree so that it's
            // cleaned up automatically when the user is deleted.
            File databaseFile = new File(
                    Environment.getUserSystemDirectory(userId), baseName);
            return databaseFile.getPath();
        }
    }

    /**
     * Migrate db files (if needed).
     */
    public static void migrateDbFiles(Context context, int userId) {
        final String dbPath = dbNameForUser(context, userId, DATABASE_NAME);
        final String dbPathOld = dbNameForUser(context, userId, DATABASE_NAME_OLD);

        // Only rename databases that we know we can write to later.
        if (!FileUtils.isFileWritable(dbPathOld)) {
            return;
        }
        if (FileUtils.fileExists(dbPath) && !FileUtils.delete(dbPath)) {
            Log.e(TAG, "Unable to delete existing settings db file " + dbPath);
            return;
        }
        if (!FileUtils.rename(dbPathOld, dbPath)) {
            Log.e(TAG, "Found old settings db " + dbPathOld + " but could not rename it to "
                    + dbPath);
            return;
        }
        // Move any additional sqlite files that might exist.
        // The list of suffixes is taken from fw/b SQLiteDatabase.java deleteDatabase().
        final String[] suffixes = { "-journal", "-shm", "-wal" };
        for (String s: suffixes) {
            final String oldFile = dbPathOld + s;
            final String newFile = dbPath + s;
            if (!FileUtils.fileExists(oldFile)) {
                continue;
            }
            if (FileUtils.fileExists(newFile) && !FileUtils.delete(newFile)) {
                Log.e(TAG, "Unable to delete existing settings db file " + newFile);
                continue;
            }
            if (!FileUtils.rename(oldFile, newFile)) {
                Log.e(TAG, "Unable to rename existing settings db file " + oldFile + " to "
                        + newFile);
            }
        }
    }

    /**
     * Creates an instance of {@link LineageDatabaseHelper}
     * @param context
     * @param userId
     */
    public LineageDatabaseHelper(Context context, int userId) {
        super(context, dbNameForUser(context, userId, DATABASE_NAME), null, DATABASE_VERSION);
        mContext = context;
        mUserHandle = userId;

        try {
            String packageName = mContext.getPackageName();
            mPublicSrcDir = mContext.getPackageManager().getApplicationInfo(packageName, 0)
                    .publicSourceDir;
        } catch (PackageManager.NameNotFoundException e) {
            e.printStackTrace();
        }
    }

    /**
     * Creates System, Secure, and Global tables in the specified {@link SQLiteDatabase} and loads
     * default values into the created tables.
     * @param db The database.
     */
    @Override
    public void onCreate(SQLiteDatabase db) {
        db.beginTransaction();

        try {
            createDbTable(db, LineageTableNames.TABLE_SYSTEM);
            createDbTable(db, LineageTableNames.TABLE_SECURE);

            if (mUserHandle == UserHandle.USER_SYSTEM) {
                createDbTable(db, LineageTableNames.TABLE_GLOBAL);
            }

            loadSettings(db);

            db.setTransactionSuccessful();

            if (LOCAL_LOGV) Log.d(TAG, "Successfully created tables for lineage settings db");
        } finally {
            db.endTransaction();
        }
    }

    /**
     * Creates a table and index for the specified database and table name
     * @param db The {@link SQLiteDatabase} to create the table and index in.
     * @param tableName The name of the database table to create.
     */
    private void createDbTable(SQLiteDatabase db, String tableName) {
        if (LOCAL_LOGV) Log.d(TAG, "Creating table and index for: " + tableName);

        String createTableSql = String.format(CREATE_TABLE_SQL_FORMAT, tableName);
        db.execSQL(createTableSql);

        String createIndexSql = String.format(CREATE_INDEX_SQL_FORMAT, tableName, 1, tableName);
        db.execSQL(createIndexSql);
    }

    @Override
    public void onUpgrade(SQLiteDatabase db, int oldVersion, int newVersion) {
        if (LOCAL_LOGV) Log.d(TAG, "Upgrading from version: " + oldVersion + " to " + newVersion);
        int upgradeVersion = oldVersion;

        if (upgradeVersion < 2) {
            db.beginTransaction();
            try {
                loadSettings(db);
                db.setTransactionSuccessful();
            } finally {
                db.endTransaction();
            }
            upgradeVersion = 2;
        }

        if (upgradeVersion < 3) {
            /* Was set LineageSettings.Secure.PROTECTED_COMPONENT_MANAGERS
             * but this is no longer used
             */
            upgradeVersion = 3;
        }

        if (upgradeVersion < 4) {
            /* Was set LineageSettings.Secure.LINEAGE_SETUP_WIZARD_COMPLETE
             * but this is no longer used
             */
            upgradeVersion = 4;
        }

        if (upgradeVersion < 5) {
            /* Was set LineageSettings.Global.WEATHER_TEMPERATURE_UNIT
             * but this is no longer used
             */
            upgradeVersion = 5;
        }

        if (upgradeVersion < 6) {
            /* Was move LineageSettings.Secure.DEV_FORCE_SHOW_NAVBAR to global
             * but this is no longer used
             */
            upgradeVersion = 6;
        }

        if (upgradeVersion < 7) {
            if (mUserHandle == UserHandle.USER_OWNER) {
                db.beginTransaction();
                SQLiteStatement stmt = null;
                try {
                    stmt = db.compileStatement("SELECT value FROM system WHERE name=?");
                    stmt.bindString(1, LineageSettings.System.STATUS_BAR_CLOCK);
                    long value = stmt.simpleQueryForLong();

                    if (value != 0) {
                        stmt = db.compileStatement("UPDATE system SET value=? WHERE name=?");
                        stmt.bindLong(1, value - 1);
                        stmt.bindString(2, LineageSettings.System.STATUS_BAR_CLOCK);
                        stmt.execute();
                    }
                    db.setTransactionSuccessful();
                } catch (SQLiteDoneException ex) {
                    // LineageSettings.System.STATUS_BAR_CLOCK is not set
                } finally {
                    if (stmt != null) stmt.close();
                    db.endTransaction();
                }
            }
            upgradeVersion = 7;
        }

        if (upgradeVersion < 8) {
            /* Was set LineageSettings.Secure.PROTECTED_COMPONENT_MANAGERS
             * but this is no longer used
             */
            upgradeVersion = 8;
        }

        if (upgradeVersion < 9) {
            if (mUserHandle == UserHandle.USER_OWNER) {
                db.execSQL("UPDATE system SET value = '0' WHERE value IN ('10', '11') AND name IN ("
                        + "'" + LineageSettings.System.KEY_HOME_LONG_PRESS_ACTION + "',"
                        + "'" + LineageSettings.System.KEY_HOME_DOUBLE_TAP_ACTION + "',"
                        + "'" + LineageSettings.System.KEY_MENU_ACTION + "',"
                        + "'" + LineageSettings.System.KEY_MENU_LONG_PRESS_ACTION + "',"
                        + "'" + LineageSettings.System.KEY_ASSIST_ACTION + "',"
                        + "'" + LineageSettings.System.KEY_ASSIST_LONG_PRESS_ACTION + "',"
                        + "'" + LineageSettings.System.KEY_APP_SWITCH_ACTION + "',"
                        + "'" + LineageSettings.System.KEY_APP_SWITCH_LONG_PRESS_ACTION + "')");
            }
            upgradeVersion = 9;
        }

        if (upgradeVersion < 10) {
            if (mUserHandle == UserHandle.USER_OWNER) {
                // Update STATUS_BAR_CLOCK
                db.beginTransaction();
                SQLiteStatement stmt = null;
                try {
                    stmt = db.compileStatement("SELECT value FROM system WHERE name=?");
                    stmt.bindString(1, LineageSettings.System.STATUS_BAR_CLOCK);
                    long value = stmt.simpleQueryForLong();

                    if (value == 0) {
                        stmt = db.compileStatement("UPDATE system SET value=? WHERE name=?");
                        stmt.bindLong(1, 2);
                        stmt.bindString(2, LineageSettings.System.STATUS_BAR_CLOCK);
                        stmt.execute();
                    }
                    db.setTransactionSuccessful();
                } catch (SQLiteDoneException ex) {
                    // LineageSettings.System.STATUS_BAR_CLOCK is not set
                } finally {
                    if (stmt != null) stmt.close();
                    db.endTransaction();
                }
            }
            upgradeVersion = 10;
        }

        if (upgradeVersion < 11) {
            /* Was move LineageSettings.Global.DEV_FORCE_SHOW_NAVBAR to system
             * but this is no longer used
             */
            upgradeVersion = 11;
        }

        if (upgradeVersion < 12) {
            if (mUserHandle == UserHandle.USER_OWNER) {
                db.beginTransaction();
                SQLiteStatement stmt = null;
                try {
                    stmt = db.compileStatement("SELECT value FROM system WHERE name=?");
                    stmt.bindString(1, LineageSettings.System.STATUS_BAR_BATTERY_STYLE);
                    long value = stmt.simpleQueryForLong();

                    long newValue = 0;
                    switch ((int) value) {
                        case 2:
                            newValue = 1;
                            break;
                        case 5:
                            newValue = 0;
                            break;
                        case 6:
                            newValue = 2;
                            break;
                    }

                    stmt = db.compileStatement("UPDATE system SET value=? WHERE name=?");
                    stmt.bindLong(1, newValue);
                    stmt.bindString(2, LineageSettings.System.STATUS_BAR_BATTERY_STYLE);
                    stmt.execute();
                    db.setTransactionSuccessful();
                } catch (SQLiteDoneException ex) {
                    // LineageSettings.System.STATUS_BAR_BATTERY_STYLE is not set
                } finally {
                    if (stmt != null) stmt.close();
                    db.endTransaction();
                }
            }
            upgradeVersion = 12;
        }

        if (upgradeVersion < 13) {
            /* Was used to migrate LineageSettings.Global.POWER_NOTIFICATIONS_RINGTONE,
             * but this setting has been deprecated
             */
            upgradeVersion = 13;
        }

        if (upgradeVersion < 14) {
            // Update button/keyboard brightness range
            if (mUserHandle == UserHandle.USER_OWNER) {
                for (String key : new String[] {
                    LineageSettings.Secure.BUTTON_BRIGHTNESS,
                    LineageSettings.Secure.KEYBOARD_BRIGHTNESS,
                }) {
                    db.beginTransaction();
                    SQLiteStatement stmt = null;
                    try {
                        stmt = db.compileStatement(
                                "UPDATE secure SET value=round(value / 255.0, 2) WHERE name=?");
                        stmt.bindString(1, key);
                        stmt.execute();
                        db.setTransactionSuccessful();
                    } catch (SQLiteDoneException ex) {
                        // key is not set
                    } finally {
                        if (stmt != null) stmt.close();
                        db.endTransaction();
                    }
                }
            }
            upgradeVersion = 14;
        }

        if (upgradeVersion < 15) {
            if (mUserHandle == UserHandle.USER_OWNER) {
                loadRestrictedNetworkingModeSetting();
            }
            upgradeVersion = 15;
        }

        if (upgradeVersion < 16) {
            // Move trust_restrict_usb to global
            if (mUserHandle == UserHandle.USER_OWNER) {
                moveSettingsToNewTable(db, LineageTableNames.TABLE_SECURE,
                        LineageTableNames.TABLE_GLOBAL, new String[] {
                        LineageSettings.Global.TRUST_RESTRICT_USB
                }, true);
            }
            upgradeVersion = 16;
        }

        if (upgradeVersion < 17) {
            // Move berry_black_theme to secure
            moveSettingsToNewTable(db, LineageTableNames.TABLE_SYSTEM,
                    LineageTableNames.TABLE_SECURE, new String[] {
                    LineageSettings.Secure.BERRY_BLACK_THEME
            }, true);
            upgradeVersion = 17;
        }

        if (upgradeVersion < 18) {
            Integer oldSetting;
            db.beginTransaction();
            SQLiteStatement stmt = null;
            try {
                stmt = db.compileStatement("SELECT value FROM system WHERE name=?");
                // Used to be LineageSettings.System.FINGERPRINT_WAKE_UNLOCK
                stmt.bindString(1, "fingerprint_wake_unlock");
                oldSetting = Integer.parseInt(stmt.simpleQueryForString());

                // Reverse 0/1 values, migrate 2 to 1
                if (oldSetting.equals(0) || oldSetting.equals(2)) {
                    oldSetting = 1;
                } else if (oldSetting.equals(1)) {
                    oldSetting = 0;
                }
            } catch (SQLiteDoneException ex) {
                // LineageSettings.System.FINGERPRINT_WAKE_UNLOCK was not set,
<<<<<<< HEAD
                // set default value based on config_performantAuthDefault
                oldSetting = mContext.getResources().getBoolean(
                        com.android.internal.R.bool.config_performantAuthDefault) ? 0 : 1;
=======
                // set default value based on config_fingerprintWakeAndUnlock
                oldSetting = mContext.getResources().getBoolean(
                        org.lineageos.platform.internal.R.bool.config_fingerprintWakeAndUnlock)
                        ? 0 : 1;
>>>>>>> 2c87bf39
            } finally {
                if (stmt != null) stmt.close();
                db.endTransaction();
            }
            // Previously Settings.Secure.SFPS_REQUIRE_SCREEN_ON_TO_AUTH_ENABLED
            Settings.Secure.putInt(mContext.getContentResolver(),
                    "sfps_require_screen_on_to_auth_enabled",
                    oldSetting);
            upgradeVersion = 18;
        }

        if (upgradeVersion < 19) {
<<<<<<< HEAD
            // Set default value based on config_performantAuthDefault
            boolean isPerformantAuth = mContext.getResources().getBoolean(
                    com.android.internal.R.bool.config_performantAuthDefault);
            // Previously Settings.Secure.SFPS_REQUIRE_SCREEN_ON_TO_AUTH_ENABLED
            Integer oldSetting = Settings.Secure.getInt(mContext.getContentResolver(),
                    "sfps_require_screen_on_to_auth_enabled", isPerformantAuth ? 0 : 1);
=======
            // Set default value based on config_fingerprintWakeAndUnlock
            boolean fingerprintWakeAndUnlock = mContext.getResources().getBoolean(
                    org.lineageos.platform.internal.R.bool.config_fingerprintWakeAndUnlock);
            // Previously Settings.Secure.SFPS_REQUIRE_SCREEN_ON_TO_AUTH_ENABLED
            Integer oldSetting = Settings.Secure.getInt(mContext.getContentResolver(),
                    "sfps_require_screen_on_to_auth_enabled", fingerprintWakeAndUnlock ? 0 : 1);
>>>>>>> 2c87bf39
            // Flip value
            if (oldSetting.equals(1)) {
                Settings.Secure.putInt(mContext.getContentResolver(),
                        Settings.Secure.SFPS_PERFORMANT_AUTH_ENABLED, 0);
            } else {
                Settings.Secure.putInt(mContext.getContentResolver(),
                        Settings.Secure.SFPS_PERFORMANT_AUTH_ENABLED, 1);
            }
            upgradeVersion = 19;
        }
        if (upgradeVersion < 20) {
            final String currentPrivateDnsMode = Settings.Global.getString(
                    mContext.getContentResolver(), Settings.Global.PRIVATE_DNS_MODE);
            if ("cloudflare".equals(currentPrivateDnsMode)) {
                // DoT, used at time of migration
                ConnectivitySettingsManager.setPrivateDnsHostname(mContext, "one.one.one.one");
                ConnectivitySettingsManager.setPrivateDnsMode(mContext,
                        ConnectivitySettingsManager.PRIVATE_DNS_MODE_PROVIDER_HOSTNAME);
            } else if ("adguard".equals(currentPrivateDnsMode)) {
                // DoT, used at time of migration
                ConnectivitySettingsManager.setPrivateDnsHostname(mContext, "dns.adguard.com");
                ConnectivitySettingsManager.setPrivateDnsMode(mContext,
                        ConnectivitySettingsManager.PRIVATE_DNS_MODE_PROVIDER_HOSTNAME);
            } else if ("open_dns".equals(currentPrivateDnsMode)) {
                // DoT, used at time of migration
                ConnectivitySettingsManager.setPrivateDnsHostname(mContext, "dns.opendns.com");
                ConnectivitySettingsManager.setPrivateDnsMode(mContext,
                        ConnectivitySettingsManager.PRIVATE_DNS_MODE_PROVIDER_HOSTNAME);
            } else if ("cleanbrowsing".equals(currentPrivateDnsMode)) {
                // DoT, used at time of migration
                ConnectivitySettingsManager.setPrivateDnsHostname(mContext, "security-filter-dns.cleanbrowsing.org");
                ConnectivitySettingsManager.setPrivateDnsMode(mContext,
                        ConnectivitySettingsManager.PRIVATE_DNS_MODE_PROVIDER_HOSTNAME);
            } else if ("quad9".equals(currentPrivateDnsMode)) {
                // DoT, used at time of migration
                ConnectivitySettingsManager.setPrivateDnsHostname(mContext, "dns.quad9.net");
                ConnectivitySettingsManager.setPrivateDnsMode(mContext,
                        ConnectivitySettingsManager.PRIVATE_DNS_MODE_PROVIDER_HOSTNAME);
            }
            upgradeVersion = 20;
        }
        // *** Remember to update DATABASE_VERSION above!
        if (upgradeVersion != newVersion) {
            Log.wtf(TAG, "warning: upgrading settings database to version "
                            + newVersion + " left it at "
                            + upgradeVersion +
                            " instead; this is probably a bug. Did you update DATABASE_VERSION?",
                    new RuntimeException("db upgrade error"));
        }
    }

    private void moveSettingsToNewTable(SQLiteDatabase db,
                                        String sourceTable, String destTable,
                                        String[] settingsToMove, boolean doIgnore) {
        // Copy settings values from the source table to the dest, and remove from the source
        SQLiteStatement insertStmt = null;
        SQLiteStatement deleteStmt = null;

        db.beginTransaction();
        try {
            insertStmt = db.compileStatement("INSERT "
                    + (doIgnore ? " OR IGNORE " : "")
                    + " INTO " + destTable + " (name,value) SELECT name,value FROM "
                    + sourceTable + " WHERE name=?");
            deleteStmt = db.compileStatement("DELETE FROM " + sourceTable + " WHERE name=?");

            for (String setting : settingsToMove) {
                insertStmt.bindString(1, setting);
                insertStmt.execute();

                deleteStmt.bindString(1, setting);
                deleteStmt.execute();
            }
            db.setTransactionSuccessful();
        } finally {
            db.endTransaction();
            if (insertStmt != null) {
                insertStmt.close();
            }
            if (deleteStmt != null) {
                deleteStmt.close();
            }
        }
    }

    /**
     * Drops the table and index for the specified database and table name
     * @param db The {@link SQLiteDatabase} to drop the table and index in.
     * @param tableName The name of the database table to drop.
     */
    private void dropDbTable(SQLiteDatabase db, String tableName) {
        if (LOCAL_LOGV) Log.d(TAG, "Dropping table and index for: " + tableName);

        String dropTableSql = String.format(DROP_TABLE_SQL_FORMAT, tableName);
        db.execSQL(dropTableSql);

        String dropIndexSql = String.format(DROP_INDEX_SQL_FORMAT, tableName, 1);
        db.execSQL(dropIndexSql);
    }

    /**
     * Loads default values for specific settings into the database.
     * @param db The {@link SQLiteDatabase} to insert into.
     */
    private void loadSettings(SQLiteDatabase db) {
        loadSystemSettings(db);
        loadSecureSettings(db);
        // The global table only exists for the 'owner' user
        if (mUserHandle == UserHandle.USER_SYSTEM) {
            loadGlobalSettings(db);
        }
    }

    private void loadSecureSettings(SQLiteDatabase db) {
        SQLiteStatement stmt = null;
        try {
            stmt = db.compileStatement("INSERT OR IGNORE INTO secure(name,value)"
                    + " VALUES(?,?);");
            // Secure
            loadBooleanSetting(stmt, LineageSettings.Secure.STATS_COLLECTION,
                    R.bool.def_stats_collection);

            loadBooleanSetting(stmt, LineageSettings.Secure.LOCKSCREEN_VISUALIZER_ENABLED,
                    R.bool.def_lockscreen_visualizer);

            loadBooleanSetting(stmt, LineageSettings.Secure.VOLUME_PANEL_ON_LEFT,
                    R.bool.def_volume_panel_on_left);
        } finally {
            if (stmt != null) stmt.close();
        }
    }

    private void loadSystemSettings(SQLiteDatabase db) {
        SQLiteStatement stmt = null;
        try {
            stmt = db.compileStatement("INSERT OR IGNORE INTO system(name,value)"
                    + " VALUES(?,?);");
            // System
            loadIntegerSetting(stmt, LineageSettings.System.STATUS_BAR_QUICK_QS_PULLDOWN,
                    R.integer.def_qs_quick_pulldown);

            loadIntegerSetting(stmt, LineageSettings.System.BATTERY_LIGHT_BRIGHTNESS_LEVEL,
                    R.integer.def_battery_brightness_level);

            loadIntegerSetting(stmt, LineageSettings.System.BATTERY_LIGHT_BRIGHTNESS_LEVEL_ZEN,
                    R.integer.def_battery_brightness_level_zen);

            loadIntegerSetting(stmt, LineageSettings.System.NOTIFICATION_LIGHT_BRIGHTNESS_LEVEL,
                    R.integer.def_notification_brightness_level);

            loadIntegerSetting(stmt, LineageSettings.System.NOTIFICATION_LIGHT_BRIGHTNESS_LEVEL_ZEN,
                    R.integer.def_notification_brightness_level_zen);

            loadBooleanSetting(stmt, LineageSettings.System.SYSTEM_PROFILES_ENABLED,
                    R.bool.def_profiles_enabled);

            loadBooleanSetting(stmt, LineageSettings.System.NOTIFICATION_LIGHT_PULSE_CUSTOM_ENABLE,
                    R.bool.def_notification_pulse_custom_enable);

            loadBooleanSetting(stmt, LineageSettings.System.SWAP_VOLUME_KEYS_ON_ROTATION,
                    R.bool.def_swap_volume_keys_on_rotation);

            loadIntegerSetting(stmt, LineageSettings.System.STATUS_BAR_BATTERY_STYLE,
                    R.integer.def_battery_style);

            loadIntegerSetting(stmt, LineageSettings.System.STATUS_BAR_CLOCK,
                    R.integer.def_clock_position);

            if (mContext.getResources().getBoolean(R.bool.def_notification_pulse_custom_enable)) {
                loadStringSetting(stmt, LineageSettings.System.NOTIFICATION_LIGHT_PULSE_CUSTOM_VALUES,
                        R.string.def_notification_pulse_custom_value);
            }
        } finally {
            if (stmt != null) stmt.close();
        }
    }

    private void loadGlobalSettings(SQLiteDatabase db) {
        SQLiteStatement stmt = null;
        try {
            stmt = db.compileStatement("INSERT OR IGNORE INTO global(name,value)"
                    + " VALUES(?,?);");
            // Global
            loadRestrictedNetworkingModeSetting();
        } finally {
            if (stmt != null) stmt.close();
        }
    }

    private void loadRestrictedNetworkingModeSetting() {
        Settings.Global.putInt(mContext.getContentResolver(),
                Settings.Global.RESTRICTED_NETWORKING_MODE, 1);
        try {
            List<PackageInfo> packages = new ArrayList<>();
            for (UserInfo userInfo : UserManager.get(mContext).getAliveUsers()) {
                packages.addAll(
                        AppGlobals.getPackageManager().getPackagesHoldingPermissions(
                                new String[]{Manifest.permission.INTERNET},
                                PackageManager.MATCH_UNINSTALLED_PACKAGES,
                                userInfo.id
                        ).getList());
            }
            Set<Integer> uids = packages.stream().map(
                    packageInfo -> packageInfo.applicationInfo.uid)
                    .collect(Collectors.toSet());
            ConnectivitySettingsManager.setUidsAllowedOnRestrictedNetworks(mContext, uids);
        } catch (RemoteException e) {
            Log.e(TAG, "Failed to set uids allowed on restricted networks");
        }
    }

    /**
     * Loads a region locked string setting into a database table. If the resource for the specific
     * mcc is not found, the setting is loaded from the default resources.
     * @param stmt The SQLLiteStatement (transaction) for this setting.
     * @param name The name of the value to insert into the table.
     * @param resId The name of the string resource.
     */
    private void loadRegionLockedStringSetting(SQLiteStatement stmt, String name, int resId) {
        String mcc = SystemProperties.get(MCC_PROP_NAME);
        Resources customResources = null;

        if (!TextUtils.isEmpty(mcc)) {
            Configuration tempConfiguration = new Configuration();
            boolean useTempConfig = false;

            try {
                tempConfiguration.mcc = Integer.parseInt(mcc);
                useTempConfig = true;
            } catch (NumberFormatException e) {
                // not able to parse mcc, catch exception and exit out of this logic
                e.printStackTrace();
            }

            if (useTempConfig) {
                AssetManager assetManager = new AssetManager();

                if (!TextUtils.isEmpty(mPublicSrcDir)) {
                    assetManager.addAssetPath(mPublicSrcDir);
                }

                customResources = new Resources(assetManager, new DisplayMetrics(),
                        tempConfiguration);
            }
        }

        String value = customResources == null ? mContext.getResources().getString(resId)
                : customResources.getString(resId);
        loadSetting(stmt, name, value);
    }

    /**
     * Loads a string resource into a database table. If a conflict occurs, that value is not
     * inserted into the database table.
     * @param stmt The SQLLiteStatement (transaction) for this setting.
     * @param name The name of the value to insert into the table.
     * @param resId The name of the string resource.
     */
    private void loadStringSetting(SQLiteStatement stmt, String name, int resId) {
        loadSetting(stmt, name, mContext.getResources().getString(resId));
    }

    /**
     * Loads a boolean resource into a database table. If a conflict occurs, that value is not
     * inserted into the database table.
     * @param stmt The SQLLiteStatement (transaction) for this setting.
     * @param name The name of the value to insert into the table.
     * @param resId The name of the boolean resource.
     */
    private void loadBooleanSetting(SQLiteStatement stmt, String name, int resId) {
        loadSetting(stmt, name,
                mContext.getResources().getBoolean(resId) ? "1" : "0");
    }

    /**
     * Loads an integer resource into a database table. If a conflict occurs, that value is not
     * inserted into the database table.
     * @param stmt The SQLLiteStatement (transaction) for this setting.
     * @param name The name of the value to insert into the table.
     * @param resId The name of the integer resource.
     */
    private void loadIntegerSetting(SQLiteStatement stmt, String name, int resId) {
        loadSetting(stmt, name,
                Integer.toString(mContext.getResources().getInteger(resId)));
    }

    private void loadSetting(SQLiteStatement stmt, String key, Object value) {
        stmt.bindString(1, key);
        stmt.bindString(2, value.toString());
        stmt.execute();
    }
}<|MERGE_RESOLUTION|>--- conflicted
+++ resolved
@@ -447,16 +447,10 @@
                 }
             } catch (SQLiteDoneException ex) {
                 // LineageSettings.System.FINGERPRINT_WAKE_UNLOCK was not set,
-<<<<<<< HEAD
-                // set default value based on config_performantAuthDefault
-                oldSetting = mContext.getResources().getBoolean(
-                        com.android.internal.R.bool.config_performantAuthDefault) ? 0 : 1;
-=======
                 // set default value based on config_fingerprintWakeAndUnlock
                 oldSetting = mContext.getResources().getBoolean(
                         org.lineageos.platform.internal.R.bool.config_fingerprintWakeAndUnlock)
                         ? 0 : 1;
->>>>>>> 2c87bf39
             } finally {
                 if (stmt != null) stmt.close();
                 db.endTransaction();
@@ -469,21 +463,12 @@
         }
 
         if (upgradeVersion < 19) {
-<<<<<<< HEAD
-            // Set default value based on config_performantAuthDefault
-            boolean isPerformantAuth = mContext.getResources().getBoolean(
-                    com.android.internal.R.bool.config_performantAuthDefault);
-            // Previously Settings.Secure.SFPS_REQUIRE_SCREEN_ON_TO_AUTH_ENABLED
-            Integer oldSetting = Settings.Secure.getInt(mContext.getContentResolver(),
-                    "sfps_require_screen_on_to_auth_enabled", isPerformantAuth ? 0 : 1);
-=======
             // Set default value based on config_fingerprintWakeAndUnlock
             boolean fingerprintWakeAndUnlock = mContext.getResources().getBoolean(
                     org.lineageos.platform.internal.R.bool.config_fingerprintWakeAndUnlock);
             // Previously Settings.Secure.SFPS_REQUIRE_SCREEN_ON_TO_AUTH_ENABLED
             Integer oldSetting = Settings.Secure.getInt(mContext.getContentResolver(),
                     "sfps_require_screen_on_to_auth_enabled", fingerprintWakeAndUnlock ? 0 : 1);
->>>>>>> 2c87bf39
             // Flip value
             if (oldSetting.equals(1)) {
                 Settings.Secure.putInt(mContext.getContentResolver(),
