--- conflicted
+++ resolved
@@ -66,11 +66,7 @@
     <string name="lineage_api_level">Nivel API crDroid</string>
     <string name="lineage_updates">Inzornaments di crDroid</string>
     <string name="lineage_version">Version di crDroid</string>
-<<<<<<< HEAD
-    <string name="lineage_vendor_security_patch">Nivel dal blec di sigurece dal produtôr</string>
-=======
     <string name="lineage_vendor_security_patch">Nivel de corezion di sigurece dal produtôr</string>
->>>>>>> 2c87bf39
     <string name="unknown">No cognossût</string>
     <string name="app_killed_message">Aplicazion copade</string>
     <string name="kilobitspersecond_short">kb/s</string>
